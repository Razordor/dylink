// Copyright (c) 2023 Jonathan "Razordor" Alan Thomason
#![cfg_attr(docsrs, feature(doc_auto_cfg))]

//! Dylink provides a run-time dynamic linking framework for lazily evaluating shared libraries.
//! When functions are loaded they are evaluated through a thunk for first time calls, which loads the function
//! from its respective library. Preceeding calls after initialization have no overhead or additional branching
//! checks, since the thunk is replaced by the loaded function.
//!
//! # Basic Example
//!
//! ```rust
//! use dylink::*;
//!
//! static KERNEL32: sync::LibLock = sync::LibLock::new(&["Kernel32.dll"]);
//!
//! #[dylink(library=KERNEL32)]
//! extern "system" {
//!     fn GetLastError() -> u32;
//!     fn SetLastError(_: u32);
//! }
//! ```

pub mod os;
mod sealed;
pub mod sync;
use crate::sealed::Sealed;

use std::{io, path, mem};

/// Macro for generating shared symbol thunks procedurally.
///
/// May currently be used in 2 patterns:
/// * foreign modules
/// * foreign functions
///
/// More may patterns may be added in the future if needed.
/// # Examples
///```rust
/// use dylink::*;
/// static FOOBAR: sync::LibLock = sync::LibLock::new(&["foobar.dll"]);
///
/// // foreign module pattern
/// #[dylink(library=FOOBAR)]
/// extern "system" {
///     fn foo();
/// }
///
/// // foreign function pattern
/// #[dylink(library=FOOBAR)]
/// extern "system" fn bar();
///```
pub use dylink_macro::dylink;

#[cfg(unix)]
use os::unix::{dylib_close, dylib_close_and_exit, dylib_open, dylib_symbol, dylib_this};
#[cfg(windows)]
use os::windows::{dylib_close, dylib_close_and_exit, dylib_open, dylib_symbol, dylib_this};

#[doc = include_str!("../README.md")]
#[cfg(all(doctest, windows))]
struct ReadmeDoctests;

#[repr(C)]
pub struct Sym {
	_data: [u8; 0],
	_marker: core::marker::PhantomData<(*mut u8, std::marker::PhantomPinned)>,
}

/// An object providing access to an open dynamic library.
#[derive(Debug)]
pub struct Library(os::Handle);
unsafe impl Send for Library {}
unsafe impl Sync for Library {}
impl Sealed for Library {}

impl Library {
<<<<<<< HEAD
	/// Attempts to open a dynamic library file.
	///
	/// The library maintains an internal reference count that increments
	/// for every time the library is opened
	pub fn open<P: AsRef<path::Path>>(path: P) -> io::Result<Self> {
		unsafe { dylib_open(path.as_ref().as_os_str()) }.map(Library)
	}
	/// Attempts to acquire a handle to the currently running program.
=======
    pub fn open<P: AsRef<path::Path>>(path: P) -> io::Result<Self> {
		unsafe {dylib_open(path.as_ref())}
			.and_then(|handle| Ok(Self(AtomicPtr::new(handle))))
    }

>>>>>>> c687254e
	pub fn this() -> io::Result<Self> {
		unsafe { dylib_this() }.map(Library)
	}
	/// Retrieves a symbol from the library if it exists
	pub fn symbol<'a>(&'a self, name: &str) -> io::Result<&'a Sym> {
		unsafe { dylib_symbol(self.0, name) }
	}
	pub fn close(self) -> io::Result<()> {
		unsafe { dylib_close(mem::ManuallyDrop::new(self).0) }
	}
}

impl Drop for Library {
	fn drop(&mut self) {
		unsafe {
			let _ = dylib_close(self.0);
		}
	}
}

#[macro_export]
macro_rules! lib {
	($name:literal $(, alt_names:literal)*) => {
		$crate::Library::open($name)
		$(.or_else(||$crate::Library::open($name)))*
	};
}

// This is the preferred way to close libraries and exit on windows, but it also works for unix.
pub fn close_and_exit(lib: Library, exit_code: i32) -> ! {
	unsafe { dylib_close_and_exit(lib.0, exit_code) }
}<|MERGE_RESOLUTION|>--- conflicted
+++ resolved
@@ -74,7 +74,6 @@
 impl Sealed for Library {}
 
 impl Library {
-<<<<<<< HEAD
 	/// Attempts to open a dynamic library file.
 	///
 	/// The library maintains an internal reference count that increments
@@ -83,13 +82,6 @@
 		unsafe { dylib_open(path.as_ref().as_os_str()) }.map(Library)
 	}
 	/// Attempts to acquire a handle to the currently running program.
-=======
-    pub fn open<P: AsRef<path::Path>>(path: P) -> io::Result<Self> {
-		unsafe {dylib_open(path.as_ref())}
-			.and_then(|handle| Ok(Self(AtomicPtr::new(handle))))
-    }
-
->>>>>>> c687254e
 	pub fn this() -> io::Result<Self> {
 		unsafe { dylib_this() }.map(Library)
 	}
